import { auth } from '@/lib/auth-server';
import { shouldDisableGemini } from '@/lib/services/budget-monitor';
import { checkRateLimit, recordRequest } from '@/lib/services/rate-limit';
import { getModelFromChatMode, type ModelEnum, models } from '@repo/ai/models';
import { apiKeyMapper } from '@repo/ai/services/api-key-mapper';
import { ChatMode, ChatModeConfig } from '@repo/shared/config';
import { RATE_LIMIT_MESSAGES } from '@repo/shared/constants';
import {
    createSecureHeaders,
    extractApiKeysFromHeaders,
    validateHTTPS,
} from '@repo/shared/constants/security-headers';
import { log } from '@repo/shared/logger';
import { isGeminiModel } from '@repo/shared/utils';
import { type Geo, geolocation } from '@vercel/functions';
import type { NextRequest } from 'next/server';
import { checkSignedInFeatureAccess, checkVTPlusAccess } from '../subscription/access-control';

// Force dynamic rendering for this route
export const dynamic = 'force-dynamic';

<<<<<<< HEAD
import { hasImageAttachments, validateByokForImageAnalysis } from '@repo/shared/utils';
import { data } from 'happy-dom/lib/PropertySymbol.js';
import { HEARTBEAT_COMMENT, HEARTBEAT_INTERVAL_MS, HEARTBEAT_JITTER_MS } from './constants';
import { executeStream, markControllerClosed } from './stream-handlers';
import { registerStream, unregisterStream } from './stream-registry';
import { completionRequestSchema, SSE_HEADERS } from './types';
import { getIp } from './utils';
=======
import { hasImageAttachments, validateByokForImageAnalysis } from "@repo/shared/utils";
import { HEARTBEAT_COMMENT, HEARTBEAT_INTERVAL_MS, HEARTBEAT_JITTER_MS } from "./constants";
import { executeStream, markControllerClosed } from "./stream-handlers";
import { registerStream, unregisterStream } from "./stream-registry";
import { completionRequestSchema, SSE_HEADERS } from "./types";
import { getIp } from "./utils";
>>>>>>> c53a57cd

export async function POST(request: NextRequest) {
    if (request.method === 'OPTIONS') {
        return new Response(null, { headers: SSE_HEADERS });
    }

    try {
        // SECURITY: Check request size before processing
        const contentLength = request.headers.get('content-length');
        if (contentLength && parseInt(contentLength) > 10 * 1024 * 1024) {
            // 10MB limit
            return new Response(JSON.stringify({ error: 'Request too large' }), {
                status: 413,
                headers: { 'Content-Type': 'application/json' },
            });
        }

        const session = await auth.api.getSession({
            headers: request.headers,
        });
        const userId = session?.user?.id ?? undefined;

        // SECURITY: Validate HTTPS in production
        if (process.env.NODE_ENV === 'production' && !validateHTTPS(request)) {
            log.warn('SECURITY: Non-HTTPS request rejected', {
                url: new URL(request.url).pathname,
            });
            return new Response(
                JSON.stringify({
                    error: 'HTTPS required',
                    message: 'All API requests must use HTTPS for security.',
                }),
                {
                    status: 400,
                    headers: {
                        'Content-Type': 'application/json',
                        ...createSecureHeaders(),
                    },
                },
            );
        }

        const parsed = await request.json().catch(() => ({}));

        const validatedBody = completionRequestSchema.safeParse(parsed);

        if (!validatedBody.success) {
            log.warn(
                { validationError: validatedBody.error.format() },
                'Request validation failed',
            );
            return new Response(
                JSON.stringify({
                    error: 'Invalid request body',
                    details: validatedBody.error.format(),
                }),
                { status: 400, headers: { 'Content-Type': 'application/json' } },
            );
        }

        const { data } = validatedBody;
        const ip = getIp(request);

        // SECURITY: Validate IP format and reject invalid IPs
        if (!ip) {
            return new Response(JSON.stringify({ error: 'Unauthorized' }), {
                status: 401,
                headers: { 'Content-Type': 'application/json' },
            });
        }

        // SECURITY: Basic IP format validation
        const ipv4Regex =
            /^(?:(?:25[0-5]|2[0-4][0-9]|[01]?[0-9][0-9]?)\.){3}(?:25[0-5]|2[0-4][0-9]|[01]?[0-9][0-9]?)$/;
        const ipv6Regex = /^(?:[0-9a-fA-F]{1,4}:){7}[0-9a-fA-F]{1,4}$/;
        if (!ipv4Regex.test(ip) && !ipv6Regex.test(ip) && ip !== '::1' && ip !== '127.0.0.1') {
            log.warn('Invalid IP format detected', { ip: `${ip.substring(0, 10)}...` });
        }

        // SECURITY: Extract API keys from secure headers first, then fallback to body
        let apiKeysFromHeaders: Record<string, string> = {};
        try {
            apiKeysFromHeaders = extractApiKeysFromHeaders(request.headers);
        } catch {
            log.debug('No API keys found in headers', {
                url: new URL(request.url).pathname,
            });
        }

        // Combine API keys from headers and body (headers take precedence for security)
        const combinedApiKeys = {
            ...data.apiKeys,
            ...apiKeysFromHeaders,
        };

        // Transform and validate API keys using centralized mapping service
        let transformedApiKeys: Record<string, string> | undefined;
        if (Object.keys(combinedApiKeys).length > 0) {
            // SECURITY: Log API key processing without exposing key names or metadata
            log.info('Processing API keys', {
                keyCount: Object.keys(combinedApiKeys).length,
                fromHeaders: Object.keys(apiKeysFromHeaders).length,
                fromBody: Object.keys(data.apiKeys || {}).length,
            });

            try {
                transformedApiKeys = apiKeyMapper.mapFrontendToProvider(combinedApiKeys);

                // SECURITY: Log transformation success without exposing key details
                log.info('API key transformation completed', {
                    transformedKeyCount: Object.keys(transformedApiKeys).length,
                });

                // Validate API keys for the selected model's provider
                const selectedModel = getModelFromChatMode(data.mode);

                // Get the model object to access its provider property
                const modelObject = models.find((m) => m.id === selectedModel);
                const modelProvider = modelObject?.provider;

                if (modelProvider && transformedApiKeys) {
                    // Import validation functions
                    const { validateProviderKey, getProviderKeyName: _getProviderKeyName } =
                        await import('@repo/ai/services/api-key-mapper');
                    const { generateErrorMessage } = await import(
                        '@repo/ai/services/error-messages'
                    );

                    // Use the provider directly from model configuration
                    const providerName = modelProvider;

                    if (
                        providerName
                        && [
                            'openai',
                            'anthropic',
                            'google',
                            'xai',
                            'fireworks',
                            'openrouter',
                        ].includes(providerName)
                    ) {
                        const validation = validateProviderKey(
                            providerName as any,
                            transformedApiKeys,
                        );

                        if (!validation.isValid) {
                            const errorMsg = generateErrorMessage('API key required', {
                                provider: providerName as any,
                                hasApiKey: validation.hasApiKey,
                                isVtPlus: false, // Will be determined later
                                originalError: validation.error,
                            });

                            return new Response(
                                JSON.stringify({
                                    error: errorMsg.title,
                                    message: errorMsg.message,
                                    action: errorMsg.action,
                                    helpUrl: errorMsg.helpUrl,
                                    settingsAction: errorMsg.settingsAction,
                                    provider: providerName,
                                }),
                                { status: 400, headers: { 'Content-Type': 'application/json' } },
                            );
                        }
                    }
                }
            } catch (error) {
                log.error({ error }, 'Failed to transform or validate API keys');

                // Provide more specific error message
                const errorMessage = error instanceof Error ? error.message : 'Unknown error';
                let userMessage = 'Failed to process API keys. Please check your key format.';
                const statusCode = 400;

                if (errorMessage.includes('Invalid API keys object')) {
                    userMessage =
                        'Invalid API key format. Please ensure all API keys are properly formatted strings.';
                } else if (errorMessage.includes('validation')) {
                    userMessage =
                        'API key validation failed. Please check your API key format and try again.';
                } else if (errorMessage.includes('mapping')) {
                    userMessage = 'API key mapping failed. Please refresh the page and try again.';
                }

                return new Response(
                    JSON.stringify({
                        error: 'API Key Configuration Error',
                        message: userMessage,
                        action: 'Check your API keys in Settings → API Keys',
                        settingsAction: 'open_api_keys',
                    }),
                    { status: statusCode, headers: { 'Content-Type': 'application/json' } },
                );
            }
        } else {
            log.info('No API keys provided in request');
        }

        if (!!ChatModeConfig[data.mode]?.isAuthRequired && !userId) {
            return new Response(JSON.stringify({ error: 'Authentication required' }), {
                status: 401,
                headers: { 'Content-Type': 'application/json' },
            });
        }

        // Rate limiting for Gemini models
        const selectedModel = getModelFromChatMode(data.mode);

        // Check if the selected model is a Gemini model that needs rate limiting
        const isGeminiModelResult = isGeminiModel(selectedModel);

        // BYOK bypass: If user has their own Gemini API key, skip rate limiting entirely
        // Use transformed API keys if available, otherwise use original keys
        const effectiveApiKeys = transformedApiKeys || data.apiKeys;

        // Update data.apiKeys with the effective (transformed) API keys for the workflow
        data.apiKeys = effectiveApiKeys;

        const geminiApiKey = effectiveApiKeys?.GEMINI_API_KEY;
        const hasByokGeminiKey = !!(geminiApiKey && geminiApiKey.trim().length > 0);

        // Declare vtPlusAccess in outer scope for access in onFinish callback
        let vtPlusAccess: { hasAccess: boolean; reason?: string; } | undefined;

        // BYOK validation for image analysis - ALL users must provide their own API keys for image processing
        const hasImages = hasImageAttachments({
            imageAttachment: data.imageAttachment,
            attachments: data.attachments,
            messages: data.messages || [],
        });

        if (hasImages) {
            const validation = validateByokForImageAnalysis({
                chatMode: data.mode,
                apiKeys: effectiveApiKeys || {},
                hasImageAttachments: hasImages,
            });

            if (!validation.isValid) {
                return new Response(
                    JSON.stringify({
                        error: 'API Key Required for Image Analysis',
                        message: validation.errorMessage,
                        requiredApiKey: validation.requiredApiKey,
                        providerName: validation.providerName,
                        settingsAction: 'open_api_keys_settings',
                    }),
                    {
                        status: 403,
                        headers: { 'Content-Type': 'application/json' },
                    },
                );
            }
        }

        if (isGeminiModelResult) {
            if (!hasByokGeminiKey) {
                // Check budget limits before rate limiting
                const budgetCheck = await shouldDisableGemini();
                if (budgetCheck.shouldDisable) {
                    return new Response(
                        JSON.stringify({
                            error: 'Service temporarily unavailable',
                            message:
                                'Gemini models are temporarily unavailable due to budget constraints. Please try again next month or use your own API key.',
                            reason: 'budget_exceeded',
                            upgradeUrl: '/pricing',
                            usageSettingsAction: 'open_usage_settings',
                        }),
                        {
                            status: 503,
                            headers: { 'Content-Type': 'application/json' },
                        },
                    );
                }
                // Require authentication for server-funded model access
                if (!userId) {
                    // Special case: GEMINI_2_5_FLASH_LITE is free for all users, no auth required
                    if (data.mode !== ChatMode.GEMINI_2_5_FLASH_LITE) {
                        return new Response(
                            JSON.stringify({
                                error: 'Authentication required',
                                message:
                                    'Please register to use Gemini models or provide your own API key.',
                                redirect: '/auth/login',
                            }),
                            {
                                status: 401,
                                headers: { 'Content-Type': 'application/json' },
                            },
                        );
                    }
                }

                // SPECIAL CASES:
                // 1. GEMINI_2_5_FLASH_LITE is free for all users (no VT+ required)
                // 2. Deep Research and Pro Search modes have their own access control logic below
                // 3. Other Gemini models require VT+ subscription for server-side access
                const isDeepResearchOrProSearch = data.mode === ChatMode.Deep
                    || data.mode === ChatMode.Pro;
                const isFlashLite = data.mode === ChatMode.GEMINI_2_5_FLASH_LITE;

                if (
                    !isFlashLite && data.mode !== ChatMode.GEMINI_2_5_FLASH_LITE
                    && !isDeepResearchOrProSearch
                ) {
                    // VT+ REQUIRED for server-funded Gemini access (except Flash Lite and Deep/Pro modes)
                    vtPlusAccess = await checkVTPlusAccess({ userId, ip });
                    if (!vtPlusAccess.hasAccess) {
                        const errorResponse = {
                            error: 'VT+ subscription required',
                            message:
                                'Free users must provide their own Gemini API key. Upgrade to VT+ for server-side access to Gemini models.',
                            upgradeUrl: '/pricing',
                            usageSettingsAction: 'open_usage_settings',
                        };
                        return new Response(JSON.stringify(errorResponse), {
                            status: 403,
                            headers: { 'Content-Type': 'application/json' },
                        });
                    }
                } else {
                    // For GEMINI_2_5_FLASH_LITE, Deep Research, and Pro Search modes
                    vtPlusAccess = await checkVTPlusAccess({ userId, ip });
                    // Note: We still check VT+ status for rate limiting purposes
                    // Deep Research and Pro Search have their own access control logic below
                }

                // Check rate limits based on user tier
                // For GEMINI_2_5_FLASH_LITE: both VT+ and free users can access it
                // For other Gemini models: only VT+ users can access them (guaranteed by access check above)
                const isVTPlusUser = vtPlusAccess?.hasAccess ?? false;
                let rateLimitResult;
                try {
                    rateLimitResult = await checkRateLimit(userId, selectedModel, isVTPlusUser);
                } catch (error) {
                    log.error({ error }, 'Rate limit check failed');
                    // Continue without rate limiting if check fails (graceful degradation)
                    rateLimitResult = { allowed: true };
                }

                if (!rateLimitResult.allowed) {
                    const resetTime = rateLimitResult.reason === 'daily_limit_exceeded'
                        ? rateLimitResult.resetTime.daily
                        : rateLimitResult.resetTime.minute;

                    const message = rateLimitResult.reason === 'daily_limit_exceeded'
                        ? isVTPlusUser
                            ? RATE_LIMIT_MESSAGES.DAILY_LIMIT_VT_PLUS
                            : RATE_LIMIT_MESSAGES.DAILY_LIMIT_SIGNED_IN
                        : isVTPlusUser
                        ? RATE_LIMIT_MESSAGES.MINUTE_LIMIT_VT_PLUS
                        : RATE_LIMIT_MESSAGES.MINUTE_LIMIT_SIGNED_IN;

                    return new Response(
                        JSON.stringify({
                            error: 'Rate limit exceeded',
                            message,
                            limitType: rateLimitResult.reason,
                            remainingDaily: rateLimitResult.remainingDaily,
                            remainingMinute: rateLimitResult.remainingMinute,
                            resetTime: resetTime.toISOString(),
                            upgradeUrl: '/pricing',
                            usageSettingsAction: 'open_usage_settings',
                        }),
                        {
                            status: 429,
                            headers: {
                                'Content-Type': 'application/json',
                                'Retry-After': Math.ceil(
                                    (resetTime.getTime() - Date.now()) / 1000,
                                ).toString(),
                            },
                        },
                    );
                }

                // Rate limiting will be recorded after successful completion
                // Keep rate limit check to prevent exceeding limits
            }
        }

        // Validate userTier against actual subscription status and check chart access
        let actualUserTier: 'FREE' | 'PLUS' = 'FREE';
        const accessResult = await checkVTPlusAccess({ userId, ip });
        if (accessResult.hasAccess) {
            actualUserTier = 'PLUS';
        }

        // Charts are now available to all users - no restriction needed

        // Check VT+ access for gated features
        const modeConfig = ChatModeConfig[data.mode];
        if (modeConfig?.requiredFeature || modeConfig?.requiredPlan) {
            // For Deep Research and Pro Search: VT+ users bypass BYOK, free users need BYOK
            const isByokEligibleMode = data.mode === ChatMode.Deep || data.mode === ChatMode.Pro;

            if (isByokEligibleMode) {
                // If user has VT+ access, allow without BYOK
                if (accessResult.hasAccess) {
                    // VT+ user, no BYOK needed
                } else {
                    // Free user, check for BYOK using transformed keys
                    const geminiApiKey = effectiveApiKeys?.GEMINI_API_KEY;
                    const hasByokGeminiKeyForMode = !!(
                        geminiApiKey && geminiApiKey.trim().length > 0
                    );

                    if (!hasByokGeminiKeyForMode) {
                        return new Response(
                            JSON.stringify({
                                error: 'VT+ subscription or API key required',
                                message:
                                    'This feature requires VT+ subscription or your own Gemini API key.',
                                requiredPlan: modeConfig.requiredPlan,
                                requiredFeature: modeConfig.requiredFeature,
                            }),
                            {
                                status: 403,
                                headers: { 'Content-Type': 'application/json' },
                            },
                        );
                    }
                }
            } else {
                // For other modes, use regular subscription check
                if (!accessResult.hasAccess) {
                    return new Response(
                        JSON.stringify({
                            error: 'VT+ subscription required',
                            reason: accessResult.reason,
                            requiredPlan: modeConfig.requiredPlan,
                            requiredFeature: modeConfig.requiredFeature,
                        }),
                        {
                            status: 403,
                            headers: { 'Content-Type': 'application/json' },
                        },
                    );
                }
            }
        }

        // Backend enforcement: Thinking mode is now available to all signed-in users
        if (data.thinkingMode?.enabled) {
            const accessResult = await checkSignedInFeatureAccess({ userId, ip });
            if (!accessResult.hasAccess) {
                return new Response(
                    JSON.stringify({
                        error: 'Sign in required for thinking mode',
                        reason: 'Thinking mode requires you to be signed in',
                        requiredFeature: 'THINKING_MODE',
                    }),
                    {
                        status: 403,
                        headers: { 'Content-Type': 'application/json' },
                    },
                );
            }
        }

        // Rate limiting removed - no longer needed

        const enhancedHeaders = {
            ...SSE_HEADERS,
        };

        const _encoder = new TextEncoder();
        const abortController = new AbortController();
        const requestId = crypto.randomUUID();

        // Register stream for memory leak prevention
        registerStream(requestId, abortController, {
            userId,
            threadId: data.threadId,
        });

        request.signal.addEventListener('abort', () => {
            abortController.abort();
            unregisterStream(requestId);
        });

        const gl = geolocation(request);

        // Override userTier with server-validated value to prevent spoofing
        // Use transformed API keys if available, otherwise use original keys
        const safeData = {
            ...data,
            userTier: actualUserTier,
            apiKeys: transformedApiKeys || data.apiKeys,
        };

        const stream = createCompletionStream({
            data: safeData,
            userId,
            ip: ip,
            abortController,
            requestId,
            gl,
            selectedModel,
            hasByokGeminiKey: hasByokGeminiKey,
            isGeminiModelResult,
            vtPlusAccess,
        });

        return new Response(stream, { headers: enhancedHeaders });
    } catch (error) {
        log.error({ error }, 'Error in POST handler');

        // Use centralized error message service for consistent error handling
        const { generateErrorMessage } = await import('@repo/ai/services/error-messages');

        let errorMessage = 'Internal server error';
        let statusCode = 500;

        if (error instanceof Error) {
            // Extract provider context from the request data if available
            const errorContext = {
                provider: data?.provider,
                model: data?.model,
                userId: userId ?? undefined,
                hasApiKey: !!data?.apiKeys?.[data?.provider as keyof typeof data.apiKeys],
                isVtPlus: vtPlusAccess?.hasAccess ?? false,
                originalError: error.message,
            };

            const structuredError = generateErrorMessage(error, errorContext);
            errorMessage = structuredError.message;

            // Map error types to appropriate HTTP status codes
            const errorString = error.message.toLowerCase();
            if (
                errorString.includes('unauthorized')
                || errorString.includes('forbidden')
                || structuredError.title.toLowerCase().includes('authentication')
            ) {
                statusCode = 401;
            } else if (
                errorString.includes('rate limit')
                || errorString.includes('429')
                || structuredError.title.toLowerCase().includes('rate limit')
            ) {
                statusCode = 429;
            } else if (errorString.includes('network') || errorString.includes('fetch')) {
                statusCode = 503;
            } else if (errorString.includes('timeout')) {
                statusCode = 408;
            } else if (errorString.includes('parse') || errorString.includes('invalid')) {
                statusCode = 400;
            }
        }

        return new Response(
            JSON.stringify({
                error: errorMessage,
                // SECURITY: Never expose stack traces, even in development
                ...(process.env.NODE_ENV === 'development' && {
                    debugInfo: error instanceof Error ? error.message : 'Unknown error',
                }),
            }),
            { status: statusCode, headers: { 'Content-Type': 'application/json' } },
        );
    }
}

function createCompletionStream({
    data,
    userId,
    ip: _ip,
    abortController,
    requestId,
    gl,
    selectedModel: _selectedModel,
    hasByokGeminiKey: _hasByokGeminiKey,
    isGeminiModelResult,
    vtPlusAccess,
}: {
    data: any;
    userId?: string;
    ip?: string;
    abortController: AbortController;
    requestId: string;
    gl: Geo;
    selectedModel: ModelEnum;
    hasByokGeminiKey: boolean;
    isGeminiModelResult: boolean;
    vtPlusAccess: { hasAccess: boolean; reason?: string; } | undefined;
}) {
    const _encoder = new TextEncoder();
    let heartbeatInterval: NodeJS.Timeout | null = null;
    let isControllerClosed: boolean = false;
    let streamController: ReadableStreamDefaultController<Uint8Array> | null = null;

    return new ReadableStream({
        async start(controller) {
            streamController = controller;
            heartbeatInterval = setInterval(
                () => {
                    if (isControllerClosed) {
                        if (heartbeatInterval) {
                            clearInterval(heartbeatInterval);
                            heartbeatInterval = null;
                        }
                        return;
                    }

                    try {
                        controller.enqueue(_encoder.encode(HEARTBEAT_COMMENT));
                    } catch (error) {
                        // Controller is closed, clear interval
                        if ((error as any)?.code === 'ERR_INVALID_STATE' && heartbeatInterval) {
                            isControllerClosed = true;
                            clearInterval(heartbeatInterval);
                            heartbeatInterval = null;
                            // Abort the request to clean up resources
                            markControllerClosed(controller);
                            abortController.abort();
                            unregisterStream(requestId);
                        }
                    }
                },
                HEARTBEAT_INTERVAL_MS + Math.random() * HEARTBEAT_JITTER_MS,
            );

            try {
                await executeStream({
                    controller,
                    encoder: _encoder,
                    data,
                    abortController,
                    gl,
                    userId: userId ?? undefined,
                    onFinish: async () => {
                        // Server-side safety net: record usage if client doesn't
                        if (userId && isGeminiModelResult && !_hasByokGeminiKey) {
                            try {
                                await recordRequest(
                                    userId,
                                    _selectedModel,
                                    vtPlusAccess?.hasAccess ?? false,
                                );
                                log.info(
                                    { userId, model: _selectedModel },
                                    'Rate limit recorded via server-side safety net',
                                );
                            } catch (error) {
                                log.error(
                                    { error, userId, model: _selectedModel },
                                    'Failed to record request in onFinish',
                                );
                            }
                        }
                    },
                });
            } catch (error) {
                const { handleStreamError } = await import('./stream-error-handler');
                await handleStreamError({
                    error,
                    controller,
                    encoder: _encoder,
                    data,
                    userId,
                    abortController,
                });
            } finally {
                isControllerClosed = true;
                if (heartbeatInterval) {
                    clearInterval(heartbeatInterval);
                    heartbeatInterval = null;
                }
                markControllerClosed(controller);
                unregisterStream(requestId);
                controller.close();

                // Break object references to help GC
                // @ts-ignore
                data = null;
            }
        },
        cancel() {
            log.info('cancelling stream');
            isControllerClosed = true;
            if (heartbeatInterval) {
                clearInterval(heartbeatInterval);
                heartbeatInterval = null;
            }
            if (streamController) {
                markControllerClosed(streamController);
            }
            unregisterStream(requestId);
            abortController.abort();
        },
    });
}<|MERGE_RESOLUTION|>--- conflicted
+++ resolved
@@ -19,22 +19,12 @@
 // Force dynamic rendering for this route
 export const dynamic = 'force-dynamic';
 
-<<<<<<< HEAD
 import { hasImageAttachments, validateByokForImageAnalysis } from '@repo/shared/utils';
-import { data } from 'happy-dom/lib/PropertySymbol.js';
 import { HEARTBEAT_COMMENT, HEARTBEAT_INTERVAL_MS, HEARTBEAT_JITTER_MS } from './constants';
 import { executeStream, markControllerClosed } from './stream-handlers';
 import { registerStream, unregisterStream } from './stream-registry';
 import { completionRequestSchema, SSE_HEADERS } from './types';
 import { getIp } from './utils';
-=======
-import { hasImageAttachments, validateByokForImageAnalysis } from "@repo/shared/utils";
-import { HEARTBEAT_COMMENT, HEARTBEAT_INTERVAL_MS, HEARTBEAT_JITTER_MS } from "./constants";
-import { executeStream, markControllerClosed } from "./stream-handlers";
-import { registerStream, unregisterStream } from "./stream-registry";
-import { completionRequestSchema, SSE_HEADERS } from "./types";
-import { getIp } from "./utils";
->>>>>>> c53a57cd
 
 export async function POST(request: NextRequest) {
     if (request.method === 'OPTIONS') {

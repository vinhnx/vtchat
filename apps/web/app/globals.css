@tailwind base;
@tailwind components;
@tailwind utilities;

/* Global scrollbar styling */
html,
body {
    /* Firefox - completely hide scrollbars globally */
    scrollbar-width: none;
    scrollbar-color: transparent transparent;
<<<<<<< HEAD
    font-size: 16px;
=======
>>>>>>> c42495a4
}

/* WebKit browsers - hide scrollbars globally */
html::-webkit-scrollbar,
body::-webkit-scrollbar {
    width: 0px;
    height: 0px;
    display: none;
}

html::-webkit-scrollbar-track,
body::-webkit-scrollbar-track {
    background: transparent;
    display: none;
}

html::-webkit-scrollbar-thumb,
body::-webkit-scrollbar-thumb {
    background: transparent;
    display: none;
}

html::-webkit-scrollbar-corner,
body::-webkit-scrollbar-corner {
    background: transparent;
    display: none;
}

/* Firefox specific - force hide all scrollbars */
@-moz-document url-prefix() {
    html,
    body {
        scrollbar-width: none !important;
        scrollbar-color: transparent transparent !important;
    }

    * {
        scrollbar-width: none !important;
        scrollbar-color: transparent transparent !important;
    }

    /* Override any default scrollbar styling */
    ::-moz-scrollbar {
        width: 0 !important;
        height: 0 !important;
        display: none !important;
    }

    ::-moz-scrollbar-track {
        display: none !important;
    }

    ::-moz-scrollbar-thumb {
        display: none !important;
    }
}

/* Mobile-specific styles for RAG chat */
@media (max-width: 768px) {
    .mobile-chat-container {
        height: 100vh;
        height: 100dvh; /* Use dynamic viewport height on supported browsers */
        position: relative;
        overflow: hidden;
    }

    .mobile-chat-scroll {
        height: calc(100vh - 140px); /* Account for header and input */
        height: calc(100dvh - 140px);
        min-height: 300px;
        overflow-y: auto;
        overflow-x: hidden;
        -webkit-overflow-scrolling: touch;
    }

    .mobile-message-bubble {
        max-width: 90%;
        word-wrap: break-word;
        overflow-wrap: break-word;
    }

    /* Improve touch targets on mobile */
    .mobile-button {
        min-height: 44px;
        min-width: 44px;
    }

    /* Safe area handling for iOS */
    .mobile-safe-top {
        padding-top: env(safe-area-inset-top);
    }

    .mobile-safe-bottom {
        padding-bottom: env(safe-area-inset-bottom);
    }
}

@keyframes fade458 {
    from {
        opacity: 1;
    }

    to {
        opacity: 0.25;
    }
}

@layer base {
    :root {
        /* Vaul (drawer) overlay variables */
        --vaul-overlay-background: 255, 255, 255;
        --vaul-overlay-background-start: transparent;
        --vaul-overlay-background-end: rgba(0, 0, 0, 0.4);

        /* Official Shadcn UI theming variables - Stone theme */
        --radius: 0.625rem;
        --background: 0 0% 100%;
        --foreground: 20 14.3% 4.1%;
        --card: 0 0% 100%;
        --card-foreground: 20 14.3% 4.1%;
        --popover: 0 0% 100%;
        --popover-foreground: 20 14.3% 4.1%;
        --primary: 24 9.8% 10%;
        --primary-foreground: 60 9.1% 97.8%;
        --secondary: 60 4.8% 95.9%;
        --secondary-foreground: 24 9.8% 10%;
        --muted: 60 4.8% 95.9%;
        --muted-foreground: 25 5.3% 34.7%;
        --accent: 60 4.8% 95.9%;
        --accent-foreground: 24 9.8% 10%;
        --destructive: 0 84.2% 60.2%;
        --destructive-foreground: 60 9.1% 97.8%;
        --border: 20 5.9% 90%;
        --input: 20 5.9% 90%;
        --ring: 20 14.3% 4.1%;
        --chart-1: 332 59% 55%;
        --chart-2: 236 32% 34%;
        --chart-3: 220 23% 13%;
        --chart-4: 44 28% 66%;
        --chart-5: 0 53% 42%;
        --sidebar: 60 9.1% 97.8%;
        --sidebar-foreground: 20 14.3% 4.1%;
        --sidebar-primary: 24 9.8% 10%;
        --sidebar-primary-foreground: 60 9.1% 97.8%;
        --sidebar-accent: 60 4.8% 95.9%;
        --sidebar-accent-foreground: 24 9.8% 10%;
        --sidebar-border: 20 5.9% 90%;
        --sidebar-ring: 20 14.3% 4.1%;

        /* Custom project variables (mapped to Shadcn variables for compatibility) */
        --brand: 24 9.8% 10%;
        --brand-foreground: 60 9.1% 97.8%;
        --tertiary: var(--muted);
        --tertiary-foreground: var(--muted-foreground);
        --quaternary: var(--accent);
        --quaternary-foreground: var(--accent-foreground);
        --soft: var(--border);
        --hard: var(--input);
        --border-soft: var(--border);
        --border-hard: var(--input);

        /* Custom shadow variables */
        --shadow-subtle-xs:
            rgba(0, 0, 0, 0.04) 0px 1px 1px -0.5px, rgba(0, 0, 0, 0.08) 0px 2px 2px -1px,
            rgba(0, 0, 0, 0.08) 0px 0px 0px 1px;
        --shadow-subtle-sm:
            rgba(0, 0, 0, 0.03) 0px 1px 1px -0.5px, rgba(0, 0, 0, 0.06) 0px 1px 1px -0.5px,
            rgba(0, 0, 0, 0.06) 0px 2px 2px -1px, rgba(0, 0, 0, 0.05) 0px 0px 0px 0.5px;
    }

    .dark {
        --background: 0 0% 3%;
        --foreground: 60 9.1% 97.8%;
        --card: 0 0% 5%;
        --card-foreground: 60 9.1% 97.8%;
        --popover: 0 0% 5%;
        --popover-foreground: 60 9.1% 97.8%;
        --primary: 20 5.9% 90%;
        --primary-foreground: 0 0% 3%;
        --secondary: 0 0% 8%;
        --secondary-foreground: 60 9.1% 97.8%;
        --muted: 0 0% 8%;
        --muted-foreground: 24 5.4% 73.9%;
        --accent: 0 0% 8%;
        --accent-foreground: 60 9.1% 97.8%;
        --destructive: 0 62.8% 30.6%;
        --destructive-foreground: 60 9.1% 97.8%;
        --border: 0 0% 12%;
        --input: 0 0% 12%;
        --ring: 24 5.4% 63.9%;
        --chart-1: 332 59% 55%;
        --chart-2: 236 32% 34%;
        --chart-3: 220 23% 13%;
        --chart-4: 44 28% 66%;
        --chart-5: 0 53% 42%;
        --sidebar: 0 0% 2%;
        --sidebar-foreground: 60 9.1% 97.8%;
        --sidebar-primary: 220 70% 50%;
        --sidebar-primary-foreground: 60 9.1% 97.8%;
        --sidebar-accent: 0 0% 6%;
        --sidebar-accent-foreground: 60 9.1% 97.8%;
        --sidebar-border: 0 0% 10%;
        --sidebar-ring: 24 5.4% 63.9%;

        /* Custom project variables (mapped to Shadcn variables for compatibility) */
        --brand: 20 5.9% 90%;
        --brand-foreground: 24 9.8% 10%;
        --tertiary: var(--muted);
        --tertiary-foreground: var(--muted-foreground);
        --quaternary: var(--accent);
        --quaternary-foreground: var(--accent-foreground);
        --soft: var(--border);
        --hard: var(--input);
        --border-soft: var(--border);
        --border-hard: var(--input);

        /* Custom shadow variables for dark mode */
        --shadow-subtle-xs:
            rgba(0, 0, 0, 0.2) 0px 1px 1px -0.5px, rgba(0, 0, 0, 0.3) 0px 2px 2px -1px,
            rgba(0, 0, 0, 0.3) 0px 0px 0px 1px;
        --shadow-subtle-sm:
            rgba(0, 0, 0, 0.15) 0px 1px 1px -0.5px, rgba(0, 0, 0, 0.25) 0px 1px 1px -0.5px,
            rgba(0, 0, 0, 0.25) 0px 2px 2px -1px, rgba(0, 0, 0, 0.2) 0px 0px 0px 0.5px;
    }

    * {
        @apply border-border;
    }

    body {
        @apply bg-background text-foreground;
        font-family:
            "SF Pro Display", -apple-system, BlinkMacSystemFont, "Segoe UI", Roboto, Helvetica,
            Arial, sans-serif, "Apple Color Emoji", "Segoe UI Emoji", "Segoe UI Symbol";
    }

    strong {
        @apply font-medium;
    }
}

html.dark .shiki,
html.dark .shiki span {
    color: var(--shiki-dark) !important;
    background-color: var(--background) !important;
    /* Optional, if you also want font styles */
    font-style: var(--shiki-dark-font-style) !important;
    font-weight: var(--shiki-dark-font-weight) !important;
    text-decoration: var(--shiki-dark-text-decoration) !important;
}

@layer utilities {
    /* Safe area support for mobile devices */
    .pb-safe {
        padding-bottom: env(safe-area-inset-bottom);
    }

    .pt-safe {
        padding-top: env(safe-area-inset-top);
    }

    .pl-safe {
        padding-left: env(safe-area-inset-left);
    }

    .pr-safe {
        padding-right: env(safe-area-inset-right);
    }

    /* Hide scrollbar for Chrome, Safari and Opera */
    .no-scrollbar::-webkit-scrollbar {
        width: 0px !important;
        height: 0px !important;
        display: none !important;
    }

    .no-scrollbar::-webkit-scrollbar-track {
        display: none !important;
    }

    .no-scrollbar::-webkit-scrollbar-thumb {
        display: none !important;
    }

    .no-scrollbar::-webkit-scrollbar-corner {
        display: none !important;
    }

    /* Hide scrollbar for IE, Edge and Firefox */
    .no-scrollbar {
        -ms-overflow-style: none !important;
        /* IE and Edge */
        scrollbar-width: none !important;
        scrollbar-color: transparent transparent !important;
        /* Firefox */
    }

    /* Custom scrollbar styling */
    .custom-scrollbar {
        /* Firefox */
        scrollbar-width: thin;
        scrollbar-color: hsl(var(--border)) transparent;
    }

    .custom-scrollbar::-webkit-scrollbar {
        width: 6px;
        height: 6px;
    }

    .custom-scrollbar::-webkit-scrollbar-track {
        background: transparent;
        border-radius: 3px;
    }

    .custom-scrollbar::-webkit-scrollbar-thumb {
        background: hsl(var(--border));
        border-radius: 3px;
        transition: background-color 0.2s ease;
    }

    .custom-scrollbar::-webkit-scrollbar-thumb:hover {
        background: hsl(var(--muted-foreground) / 0.5);
    }

    .custom-scrollbar::-webkit-scrollbar-corner {
        background: transparent;
    }

    /* Thin scrollbar variant */
    .thin-scrollbar {
        /* Firefox */
        scrollbar-width: thin;
        scrollbar-color: hsl(var(--muted-foreground) / 0.3) transparent;
    }

    .thin-scrollbar::-webkit-scrollbar {
        width: 4px;
        height: 4px;
    }

    .thin-scrollbar::-webkit-scrollbar-track {
        background: transparent;
        border-radius: 2px;
    }

    .thin-scrollbar::-webkit-scrollbar-thumb {
        background: hsl(var(--muted-foreground) / 0.3);
        border-radius: 2px;
        transition: background-color 0.2s ease;
    }

    .thin-scrollbar::-webkit-scrollbar-thumb:hover {
        background: hsl(var(--muted-foreground) / 0.6);
    }

    .thin-scrollbar::-webkit-scrollbar-corner {
        background: transparent;
    }

    /* Premium Glass Morphism Effect */
    .glass {
        background: rgba(255, 255, 255, 0.1);
        backdrop-filter: blur(10px);
        border: 1px solid rgba(255, 255, 255, 0.2);
    }

    .glass-dark {
        background: rgba(0, 0, 0, 0.1);
        backdrop-filter: blur(10px);
        border: 1px solid rgba(255, 255, 255, 0.1);
    }

    /* VT+ Premium Glass Badge */
    .vt-plus-glass {
        background: linear-gradient(
            135deg,
            rgba(217, 154, 78, 0.15) 0%,
            rgba(0, 0, 0, 0.8) 50%,
            rgba(217, 154, 78, 0.1) 100%
        );
        backdrop-filter: blur(12px);
        border: 1px solid rgba(217, 154, 78, 0.3);
        box-shadow:
            0 8px 32px rgba(0, 0, 0, 0.4),
            0 2px 8px rgba(217, 154, 78, 0.2),
            inset 0 1px 1px rgba(255, 255, 255, 0.1);
        position: relative;
        overflow: hidden;
    }

    /* Light theme adjustments */
    .light .vt-plus-glass {
        background: linear-gradient(
            135deg,
            rgba(217, 154, 78, 0.25) 0%,
            rgba(255, 255, 255, 0.9) 50%,
            rgba(217, 154, 78, 0.2) 100%
        );
        backdrop-filter: blur(12px);
        border: 1px solid rgba(217, 154, 78, 0.4);
        box-shadow:
            0 8px 32px rgba(217, 154, 78, 0.15),
            0 2px 8px rgba(217, 154, 78, 0.25),
            inset 0 1px 1px rgba(255, 255, 255, 0.8);
        position: relative;
        overflow: hidden;
        display: flex;
        align-items: center;
        justify-content: center;
    }

    /* Light theme pseudo-element adjustments */
    .light .vt-plus-glass::before {
        background: linear-gradient(
            90deg,
            transparent 0%,
            rgba(217, 154, 78, 0.15) 50%,
            transparent 100%
        );
    }

    .vt-plus-glass::before {
        content: "";
        position: absolute;
        top: 0;
        left: -100%;
        width: 100%;
        height: 100%;
        background: linear-gradient(
            90deg,
            transparent 0%,
            rgba(217, 154, 78, 0.2) 50%,
            transparent 100%
        );
        transition: left 0.6s ease;
    }

    .vt-plus-glass:hover::before {
        left: 100%;
    }

    .vt-plus-glass:hover {
        border-color: rgba(217, 154, 78, 0.5);
        box-shadow:
            0 12px 40px rgba(0, 0, 0, 0.5),
            0 4px 12px rgba(217, 154, 78, 0.3),
            inset 0 1px 1px rgba(255, 255, 255, 0.15);
        transform: translateY(-1px);
    }

    /* Light theme hover adjustments */
    .light .vt-plus-glass:hover {
        border-color: rgba(217, 154, 78, 0.6);
        box-shadow:
            0 12px 40px rgba(217, 154, 78, 0.2),
            0 4px 12px rgba(217, 154, 78, 0.35),
            inset 0 1px 1px rgba(255, 255, 255, 0.9);
        transform: translateY(-1px);
    }

    /* Premium Glow Effects */
    .glow-blue {
        box-shadow: 0 0 20px rgba(59, 130, 246, 0.3);
    }

    .glow-purple {
        box-shadow: 0 0 20px rgba(147, 51, 234, 0.3);
    }

    .glow-green {
        box-shadow: 0 0 20px rgba(34, 197, 94, 0.3);
    }

    /* Enhanced Hover Effects */
    .hover-lift {
        transition:
            transform 0.2s ease,
            box-shadow 0.2s ease;
    }

    .hover-lift:hover {
        transform: translateY(-2px);
        box-shadow: 0 8px 25px rgba(0, 0, 0, 0.15);
    }

    /* Premium Gradient Backgrounds */
    .bg-premium-gradient {
        background: linear-gradient(135deg, hsl(var(--background)) 0%, hsl(var(--muted)) 100%);
    }

    .bg-brand-gradient {
        background: linear-gradient(135deg, hsl(var(--brand)) 0%, hsl(var(--primary)) 100%);
    }

    /* Smooth Reveal Animation */
    .reveal-on-scroll {
        opacity: 0;
        transform: translateY(20px);
        transition:
            opacity 0.6s ease,
            transform 0.6s ease;
    }

    .reveal-on-scroll.revealed {
        opacity: 1;
        transform: translateY(0);
    }
}

mark.prompt-highlight {
    background-color: hsl(var(--background));
    color: hsl(var(--foreground));
    padding: 0.1rem 0.2rem;
    font-weight: 500;
    border: 1px solid hsl(var(--border));
    border-radius: 4px;
}

.dark mark.prompt-highlight {
    background-color: hsl(var(--brand) / 0.2);
    color: hsl(var(--brand));
    padding: 0.1rem 0.2rem;
    font-weight: 500;
    border: 1px solid transparent;
    border-radius: 4px;
}

.tiptap .is-editor-empty:first-child::before {
    color: hsl(var(--muted-foreground) / 0.5);
    content: attr(data-placeholder);
    float: left;
    height: 0;
    pointer-events: none;
}

.dark .tiptap .is-editor-empty:first-child::before {
    color: hsl(var(--muted-foreground));
    content: attr(data-placeholder);
    float: left;
    height: 0;
    pointer-events: none;
}

.greeting-bubble::before {
    content: "";
    position: absolute;
    z-index: 0;
    bottom: 0;
    left: -7px;
    /* Tailwind doesn't support very specific pixel values like -7px */
    height: 20px;
    width: 20px;
    background: hsl(var(--muted));
    border-bottom-right-radius: 15px;
}

.greeting-bubble::after {
    content: "";
    position: absolute;
    z-index: 1;
    bottom: 0;
    left: -10px;
    width: 10px;
    height: 20px;
    background: hsl(var(--background));
    border-bottom-right-radius: 10px;
}

@keyframes background-shine {
    from {
        background-position: 0 0;
    }
    to {
        background-position: -200% 0;
    }
}

@keyframes border-width {
    from {
        width: 10px;
        opacity: 0;
    }
    to {
        width: 100px;
        opacity: 1;
    }
}

.animate-background-shine {
    animation: background-shine 3s ease-in-out infinite;
}

.animate-border-width {
    animation: border-width 3s ease-in-out infinite;
}

/* Global text selection styles */
::selection {
    background-color: #bfb38f;
    color: #262626;
}

::-moz-selection {
    background-color: #bfb38f;
    color: #262626;
}<|MERGE_RESOLUTION|>--- conflicted
+++ resolved
@@ -8,10 +8,6 @@
     /* Firefox - completely hide scrollbars globally */
     scrollbar-width: none;
     scrollbar-color: transparent transparent;
-<<<<<<< HEAD
-    font-size: 16px;
-=======
->>>>>>> c42495a4
 }
 
 /* WebKit browsers - hide scrollbars globally */

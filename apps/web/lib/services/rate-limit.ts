--- conflicted
+++ resolved
@@ -1,16 +1,13 @@
 import { ModelEnum } from "@repo/ai/models";
 import { GEMINI_LIMITS } from "@repo/shared/constants/rate-limits";
-<<<<<<< HEAD
-import { and, eq } from "drizzle-orm";
-import { db } from "@/lib/database";
-import { userRateLimits } from "@/lib/database/schema";
-=======
+import { db } from "@repo/shared/lib/database";
 import { and, eq, sql } from "drizzle-orm";
->>>>>>> 1d443229
+import type { UserRateLimit } from "../database/schema";
+import { userRateLimits } from "../database/schema";
 import { recordProviderUsage } from "./budget-tracking";
 
 // Security bounds to prevent integer overflow and malicious data
-const SECURITY_BOUNDS = {
+const _SECURITY_BOUNDS = {
     MAX_DAILY_COUNT: 1000000,
     MAX_MINUTE_COUNT: 10000,
 } as const;
@@ -72,9 +69,15 @@
 
         try {
             await db.insert(userRateLimits).values(rateLimitRecord);
-        } catch (error: any) {
-            // Handle race condition - another request may have created the record
-            if (error?.code === "23505" && error?.constraint === "unique_user_model") {
+        } catch (error: unknown) {
+            if (
+                error &&
+                typeof error === "object" &&
+                "code" in error &&
+                (error as { code?: string }).code === "23505" &&
+                "constraint" in error &&
+                (error as { constraint?: string }).constraint === "unique_user_model"
+            ) {
                 // Fetch the existing record
                 const existingRecord = await db
                     .select()
@@ -467,7 +470,7 @@
  * Helper function to update an existing rate limit record
  */
 async function updateExistingRateLimitRecord(
-    rateLimitRecord: any,
+    rateLimitRecord: UserRateLimit,
     now: Date,
     userId: string,
     modelId: ModelEnum,
@@ -570,9 +573,15 @@
                 updatedAt: now,
             });
             return;
-        } catch (error: any) {
-            // If duplicate key error, fetch the existing record and update it
-            if (error?.code === "23505") {
+        } catch (error: unknown) {
+            if (
+                error &&
+                typeof error === "object" &&
+                "code" in error &&
+                (error as { code?: string }).code === "23505" &&
+                "constraint" in error &&
+                (error as { constraint?: string }).constraint === "unique_user_model"
+            ) {
                 const existingRecord = await db
                     .select()
                     .from(userRateLimits)

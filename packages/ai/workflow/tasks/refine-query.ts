import { createTask } from '@repo/orchestrator';
import { getVTPlusFeatureFromChatMode } from '@repo/shared/utils/access-control';
import { z } from 'zod';
import { ModelEnum } from '../../models';
import type { WorkflowContextSchema, WorkflowEventSchema } from '../flow';
import {
    generateObject,
    getHumanizedDate,
    handleError,
    selectAvailableModel,
    sendEvents,
} from '../utils';

const ClarificationResponseSchema = z.object({
    needsClarification: z.boolean(),
    reasoning: z.string().optional(),
    clarifyingQuestion: z
        .object({
            question: z.string(),
            choiceType: z.enum(['multiple', 'single']),
            options: z.array(z.string()).min(1).max(3),
        })
        .optional(),
    refinedQuery: z.string().optional(),
});

export const refineQueryTask = createTask<WorkflowEventSchema, WorkflowContextSchema>({
    name: 'refine-query',
    execute: async ({ events, context, signal }) => {
        const messages = context?.get('messages') || [];
        const question = context?.get('question') || '';
        const { updateStatus, updateAnswer, updateObject } = sendEvents(events);

        const prompt =
            `You are a professional research assistant for DEEP RESEARCH - a comprehensive, multi-step analysis workflow.

                CURRENT DATE: ${getHumanizedDate()}

                CONTEXT: You are the first stage of Deep Research, which differs from Pro Search:

                **Deep Research Workflow**: refine-query → planner → web-search → analysis → writer
                - For complex topics requiring comprehensive analysis
                - Multi-angle investigation with strategic planning
                - Synthesis of findings into detailed reports
                - Examples: "impact of AI on future employment", "comprehensive analysis of renewable energy adoption"

                **Pro Search** (not your workflow): direct web-search
                - For quick factual lookups and current information
                - Examples: "current Bitcoin price", "weather in Tokyo today"

                Your task: Determine if the query needs clarification before proceeding with Deep Research.

                CRITICAL INSTRUCTION: BE EXTREMELY AGGRESSIVE about proceeding with Deep Research. Even broad topics can be turned into comprehensive research projects.

                BIAS: 95% of queries should proceed WITHOUT clarification. Only ask for clarification if IMPOSSIBLY vague.

                For well-formed queries (DEFAULT - 95% of cases):
                - Return needsClarification: false
                - Provide a refinedQuery optimized for comprehensive research
                - Transform broad topics into multi-angle research projects
                - Enhance scope, specificity, and research angles

                For impossibly vague queries (EXTREMELY RARE - only when literally no research direction is possible):
                - Return needsClarification: true
                - Provide reasoning explaining the ambiguity
                - Include clarifying questions with 2-3 specific options
                - The choiceType should be single or multiple based on the question

                Examples of Deep Research queries that DON'T need clarification (PROCEED WITH ALL OF THESE):
                - "who is Albert Einstein?" -> comprehensive biography, scientific contributions, historical context, impact on modern physics
                - "explain large language models" → comprehensive analysis of architecture, training, applications, limitations, ethical considerations
                - "artificial intelligence" → multi-angle research on current state, applications, future implications, ethical concerns
                - "climate change" → comprehensive analysis of causes, effects, mitigation strategies, global responses
                - "cryptocurrency" → deep dive into technology, economics, regulation, future prospects
                - "impact of remote work on urban planning and city development"
                - "comprehensive analysis of CRISPR gene editing ethical implications"
                - "economic and social effects of cryptocurrency adoption in developing countries"
                - "climate change mitigation strategies and their effectiveness"
                - "AI safety research progress and remaining challenges"
                - "renewable energy transition challenges in Europe"
                - "machine learning" → comprehensive research on algorithms, applications, challenges, future directions
                - "blockchain technology" → deep analysis of technical foundations, use cases, limitations, future potential

                Examples that DO need clarification (ONLY THESE TYPES - extremely vague with no research direction):
                - "help me with my project" (no topic specified)
                - "research something interesting" (no topic specified)
                - "what should I write about?" (no topic specified)
                - "I need help" (no topic specified)

                Query Enhancement Guidelines for broad topics:
                - Transform single concepts into multi-dimensional research projects
                - Add comprehensive research angles (technical, economic, social, ethical, historical, future implications)
                - Include scope indicators (global perspective, industry analysis, current state and future trends)
                - Suggest comparative and evolutionary elements
                - Add temporal context when relevant (e.g., "recent developments", "2024 trends", "historical evolution")

                EXAMPLES OF QUERY ENHANCEMENT:
                - "explain large language models" → "Comprehensive analysis of large language models: technical architecture, training methodologies, current applications, limitations, ethical considerations, and future implications for society and technology"
                - "artificial intelligence" → "Deep research on artificial intelligence: current state of technology, major applications across industries, societal impacts, ethical considerations, regulatory challenges, and future development trends"
                - "climate change" → "Comprehensive analysis of climate change: scientific evidence, causes and effects, global mitigation strategies, policy responses, economic implications, and future projections"

                If the user has already responded to previous clarifying questions:
                - Return needsClarification: false
                - Provide a refinedQuery incorporating their response

                `;

        const byokKeys = context?.get('apiKeys');

        // Select an appropriate model based on available API keys
        const selectedModel = selectAvailableModel(ModelEnum.GEMINI_2_5_FLASH, byokKeys);

        // Determine VT+ feature based on mode
        const chatMode = context?.get('mode');
        const vtplusFeature = getVTPlusFeatureFromChatMode(chatMode);

        const object = await generateObject({
            prompt,
            model: selectedModel,
            schema: ClarificationResponseSchema,
            messages: messages as any,
            signal,
            byokKeys,
            thinkingMode: context?.get('thinkingMode'),
            userTier: context?.get('userTier'),
            userId: context?.get('userId'),
            feature: vtplusFeature || undefined,
        });

        if (object?.needsClarification) {
            // Build a robust fallback message when reasoning is missing or empty
            const hasReasoning = typeof object.reasoning === "string" && object.reasoning.trim().length > 0;
            const hasQuestion = !!object?.clarifyingQuestion?.question;
            const hasOptions = Array.isArray(object?.clarifyingQuestion?.options) && object?.clarifyingQuestion?.options.length > 0;

            const fallbackIntro =
                "Your query is too broad for Deep Research. Please clarify so I can proceed effectively.";

            let composedMessage = hasReasoning ? object.reasoning!.trim() : fallbackIntro;

            if (hasQuestion) {
                const q = object.clarifyingQuestion!.question.trim();
                const optionsList = hasOptions
                    ? "\n\nOptions:\n" + object.clarifyingQuestion!.options.map((opt: string, idx: number) => `- ${idx + 1}. ${opt}`).join("\n")
                    : "";
                composedMessage = `${composedMessage}\n\n${q}${optionsList}`;
            }

            updateAnswer({
<<<<<<< HEAD
                text: object.reasoning,
                finalText: object.reasoning,
                status: 'COMPLETED',
            });
            object?.clarifyingQuestion
                && updateObject({
                    clarifyingQuestion: object?.clarifyingQuestion,
=======
                text: composedMessage,
                finalText: composedMessage,
                status: "COMPLETED",
            });

            if (object?.clarifyingQuestion) {
                updateObject({
                    clarifyingQuestion: object.clarifyingQuestion,
>>>>>>> c53a57cd
                });
            }

            updateStatus('COMPLETED');
        } else {
            context?.update('question', (_current) => object?.refinedQuery || question);
        }

        return {
            needsClarification: object?.needsClarification,
            refinedQuery: object?.refinedQuery || question,
        };
    },
    onError: handleError,
    route: ({ result }) => {
        if (result?.needsClarification === true) {
            return 'end';
        }

        return 'planner';
    },
});<|MERGE_RESOLUTION|>--- conflicted
+++ resolved
@@ -129,42 +129,37 @@
 
         if (object?.needsClarification) {
             // Build a robust fallback message when reasoning is missing or empty
-            const hasReasoning = typeof object.reasoning === "string" && object.reasoning.trim().length > 0;
+            const hasReasoning = typeof object.reasoning === 'string'
+                && object.reasoning.trim().length > 0;
             const hasQuestion = !!object?.clarifyingQuestion?.question;
-            const hasOptions = Array.isArray(object?.clarifyingQuestion?.options) && object?.clarifyingQuestion?.options.length > 0;
+            const hasOptions = Array.isArray(object?.clarifyingQuestion?.options)
+                && object?.clarifyingQuestion?.options.length > 0;
 
             const fallbackIntro =
-                "Your query is too broad for Deep Research. Please clarify so I can proceed effectively.";
+                'Your query is too broad for Deep Research. Please clarify so I can proceed effectively.';
 
             let composedMessage = hasReasoning ? object.reasoning!.trim() : fallbackIntro;
 
             if (hasQuestion) {
                 const q = object.clarifyingQuestion!.question.trim();
                 const optionsList = hasOptions
-                    ? "\n\nOptions:\n" + object.clarifyingQuestion!.options.map((opt: string, idx: number) => `- ${idx + 1}. ${opt}`).join("\n")
-                    : "";
+                    ? '\n\nOptions:\n'
+                        + object.clarifyingQuestion!.options.map((opt: string, idx: number) =>
+                            `- ${idx + 1}. ${opt}`
+                        ).join('\n')
+                    : '';
                 composedMessage = `${composedMessage}\n\n${q}${optionsList}`;
             }
 
             updateAnswer({
-<<<<<<< HEAD
-                text: object.reasoning,
-                finalText: object.reasoning,
-                status: 'COMPLETED',
-            });
-            object?.clarifyingQuestion
-                && updateObject({
-                    clarifyingQuestion: object?.clarifyingQuestion,
-=======
                 text: composedMessage,
                 finalText: composedMessage,
-                status: "COMPLETED",
+                status: 'COMPLETED',
             });
 
             if (object?.clarifyingQuestion) {
                 updateObject({
                     clarifyingQuestion: object.clarifyingQuestion,
->>>>>>> c53a57cd
                 });
             }
 

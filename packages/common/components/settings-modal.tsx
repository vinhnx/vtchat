'use client';
import { useMcpToolsStore } from '@repo/common/store';
import { useSession } from '@repo/shared/lib/auth-client';
import { Alert, AlertDescription, DialogFooter } from '@repo/ui';
import { Button } from '@repo/ui/src/components/button';
<<<<<<< HEAD
import { AlertCircle, CreditCard, Key, Settings2, Trash } from 'lucide-react';
=======
import {
    IconAlertCircle,
    IconCreditCard,
    IconKey,
    IconSettings2,
    IconTrash,
    IconUser,
} from '@tabler/icons-react';
>>>>>>> 6cf5c3cf
import { useRouter } from 'next/navigation';

import { Badge, Dialog, DialogContent, Input } from '@repo/ui';

import { useChatEditor } from '@repo/common/hooks';
import { useState } from 'react';
import { ApiKeys, useApiKeysStore } from '../store/api-keys.store';
import { SETTING_TABS, useAppStore } from '../store/app.store';
import { useChatStore } from '../store/chat.store';
import { ChatEditor } from './chat-input';
import { BYOKIcon, ToolIcon } from './icons';
import { LoginRequiredDialog } from './login-required-dialog';
import { ModeToggle } from './mode-toggle';
import { UsageCreditsSettings } from './usage-credits-settings';

export const SettingsModal = () => {
    const isSettingsOpen = useAppStore(state => state.isSettingsOpen);
    const setIsSettingsOpen = useAppStore(state => state.setIsSettingsOpen);
    const settingTab = useAppStore(state => state.settingTab);
    const setSettingTab = useAppStore(state => state.setSettingTab);
    const { data: session } = useSession();
    const router = useRouter();
    const isSignedIn = !!session;

    // If not signed in, show login prompt instead of settings
    if (!isSignedIn) {
        const KeyIcon = ({ size, className }: { size?: number; className?: string }) => (
            <Key size={size} className={className} />
        );

        return (
            <LoginRequiredDialog
                isOpen={isSettingsOpen}
                onClose={() => setIsSettingsOpen(false)}
                title="Login Required"
                description="Please sign in to access settings and manage your API keys."
                icon={KeyIcon}
            />
        );
    }

    const settingMenu = [
        {
            icon: <Settings2 size={16} strokeWidth={2} className="text-muted-foreground" />,
            title: 'Customize',
            key: SETTING_TABS.PERSONALIZATION,
            component: <PersonalizationSettings onClose={() => setIsSettingsOpen(false)} />,
        },
        {
            icon: <CreditCard size={16} strokeWidth={2} className="text-muted-foreground" />,
            title: 'Plan',
            key: SETTING_TABS.USAGE_CREDITS,
            component: <UsageCreditsSettings onClose={() => setIsSettingsOpen(false)} />,
        },
        {
            icon: <Key size={16} strokeWidth={2} className="text-muted-foreground" />,
            title: 'API Keys',
            key: SETTING_TABS.API_KEYS,
            component: <ApiKeySettings />,
        },
        // {
        //     title: 'MCP Tools',
        //     key: SETTING_TABS.MCP_TOOLS,
        //     component: <MCPSettings />,
        // },
    ];

    return (
        <Dialog open={isSettingsOpen} onOpenChange={() => setIsSettingsOpen(false)}>
            <DialogContent
                ariaTitle="Settings"
                className="h-full max-h-[600px] !max-w-[760px] overflow-x-hidden rounded-xl p-0"
            >
                <div className="no-scrollbar relative max-w-full overflow-y-auto overflow-x-hidden">
                    <h3 className="border-border mx-5 border-b py-4 text-lg font-bold">Settings</h3>
                    <div className="flex flex-row gap-6 p-4">
                        <div className="flex w-[160px] shrink-0 flex-col gap-1">
                            {settingMenu.map(setting => (
                                <Button
                                    key={setting.key}
                                    rounded="full"
                                    className="justify-start"
                                    variant={settingTab === setting.key ? 'secondary' : 'ghost'}
                                    onClick={() => setSettingTab(setting.key)}
                                >
                                    {setting.icon}
                                    {setting.title}
                                </Button>
                            ))}
                        </div>
                        <div className="flex flex-1 flex-col overflow-hidden px-4">
                            {settingMenu.find(setting => setting.key === settingTab)?.component}
                        </div>
                    </div>
                </div>
            </DialogContent>
        </Dialog>
    );
};

export const MCPSettings = () => {
    const [isAddToolDialogOpen, setIsAddToolDialogOpen] = useState(false);
    const { mcpConfig, addMcpConfig, removeMcpConfig, updateSelectedMCP, selectedMCP } =
        useMcpToolsStore();

    return (
        <div className="flex w-full flex-col gap-6 overflow-x-hidden">
            <div className="flex flex-col">
                <h2 className="flex items-center gap-1 text-base font-medium">MCP Tools</h2>
                <p className="text-muted-foreground text-xs">
                    Connect your MCP tools. This will only work with your own API keys.
                </p>
            </div>
            <div className="flex flex-col gap-2">
                <p className="text-muted-foreground text-xs font-medium">
                    Connected Tools{' '}
                    <Badge
                        variant="secondary"
                        className="text-brand inline-flex items-center gap-1 rounded-full bg-transparent"
                    >
                        <span className="bg-brand inline-block size-2 rounded-full"></span>
                        {mcpConfig ? Object.keys(mcpConfig).length : 0} Connected
                    </Badge>
                </p>
                {mcpConfig &&
                    Object.keys(mcpConfig).length > 0 &&
                    Object.keys(mcpConfig).map(key => (
                        <div
                            key={key}
                            className="bg-secondary divide-border border-border flex h-12 w-full flex-1 flex-row items-center gap-2 divide-x-2 rounded-lg border px-2.5 py-2"
                        >
                            <div className="flex w-full flex-row items-center gap-2">
                                <ToolIcon /> <Badge variant="default">{key}</Badge>
                                <p className="text-muted-foreground line-clamp-1 flex-1 text-sm">
                                    {mcpConfig[key]}
                                </p>
                                <Button
                                    size="xs"
                                    variant="ghost"
                                    tooltip="Delete Tool"
                                    onClick={() => {
                                        removeMcpConfig(key);
                                    }}
                                >
                                    <Trash
                                        size={14}
                                        strokeWidth={2}
                                        className="text-muted-foreground"
                                    />
                                </Button>
                            </div>
                        </div>
                    ))}

                <Button
                    size="sm"
                    rounded="full"
                    className="mt-2 self-start"
                    onClick={() => setIsAddToolDialogOpen(true)}
                >
                    Add Tool
                </Button>
            </div>

            <div className="mt-6 border-t border-dashed pt-6">
                <p className="text-muted-foreground text-xs">Learn more about MCP:</p>
                <div className="mt-2 flex flex-col gap-2 text-sm">
                    <a
                        href="https://mcp.composio.dev"
                        target="_blank"
                        rel="noopener noreferrer"
                        className="text-primary inline-flex items-center hover:underline"
                    >
                        Browse Composio MCP Directory →
                    </a>
                    <a
                        href="https://www.anthropic.com/news/model-context-protocol"
                        target="_blank"
                        rel="noopener noreferrer"
                        className="text-primary inline-flex items-center hover:underline"
                    >
                        Read MCP Documentation →
                    </a>
                </div>
            </div>

            <AddToolDialog
                isOpen={isAddToolDialogOpen}
                onOpenChange={setIsAddToolDialogOpen}
                onAddTool={addMcpConfig}
            />
        </div>
    );
};

type AddToolDialogProps = {
    isOpen: boolean;
    onOpenChange: (open: boolean) => void;
    onAddTool: (tool: Record<string, string>) => void;
};

const AddToolDialog = ({ isOpen, onOpenChange, onAddTool }: AddToolDialogProps) => {
    const [mcpToolName, setMcpToolName] = useState('');
    const [mcpToolUrl, setMcpToolUrl] = useState('');
    const [error, setError] = useState('');
    const { mcpConfig } = useMcpToolsStore();

    const handleAddTool = () => {
        // Validate inputs
        if (!mcpToolName.trim()) {
            setError('Tool name is required');
            return;
        }

        if (!mcpToolUrl.trim()) {
            setError('Tool URL is required');
            return;
        }

        // Check for duplicate names
        if (mcpConfig && mcpConfig[mcpToolName]) {
            setError('A tool with this name already exists');
            return;
        }

        // Clear error if any
        setError('');

        // Add the tool
        onAddTool({
            [mcpToolName]: mcpToolUrl,
        });

        // Reset form and close dialog
        setMcpToolName('');
        setMcpToolUrl('');
        onOpenChange(false);
    };

    // Reset error when dialog opens/closes
    const handleOpenChange = (open: boolean) => {
        if (!open) {
            setError('');
            setMcpToolName('');
            setMcpToolUrl('');
        }
        onOpenChange(open);
    };

    return (
        <Dialog open={isOpen} onOpenChange={handleOpenChange}>
            <DialogContent ariaTitle="Add MCP Tool" className="!max-w-md">
                <div className="flex flex-col gap-4">
                    <h3 className="text-lg font-bold">Add New MCP Tool</h3>

                    {error && (
                        <Alert variant="destructive">
                            <AlertCircle className="h-4 w-4" />
                            <AlertDescription>{error}</AlertDescription>
                        </Alert>
                    )}

                    <div className="flex flex-col gap-2">
                        <label className="text-sm font-medium">Tool Name</label>
                        <Input
                            placeholder="Tool Name"
                            value={mcpToolName}
                            onChange={e => {
                                const key = e.target.value?.trim().toLowerCase().replace(/ /g, '-');
                                setMcpToolName(key);
                                // Clear error when user types
                                if (error) setError('');
                            }}
                        />
                        <p className="text-muted-foreground text-xs">
                            Will be automatically converted to lowercase with hyphens
                        </p>
                    </div>

                    <div className="flex flex-col gap-2">
                        <label className="text-sm font-medium">Tool Server URL</label>
                        <Input
                            placeholder="https://your-mcp-server.com"
                            value={mcpToolUrl}
                            onChange={e => {
                                setMcpToolUrl(e.target.value);
                                // Clear error when user types
                                if (error) setError('');
                            }}
                        />
                        <p className="text-muted-foreground text-xs">
                            Example: https://your-mcp-server.com
                        </p>
                    </div>
                </div>
                <DialogFooter className="border-border mt-4 border-t pt-4">
                    <div className="flex justify-end gap-2">
                        <Button
                            variant="bordered"
                            rounded={'full'}
                            onClick={() => handleOpenChange(false)}
                        >
                            Cancel
                        </Button>
                        <Button onClick={handleAddTool} rounded="full">
                            Add Tool
                        </Button>
                    </div>
                </DialogFooter>
            </DialogContent>
        </Dialog>
    );
};

export const ApiKeySettings = () => {
    const apiKeys = useApiKeysStore(state => state.getAllKeys());
    const setApiKey = useApiKeysStore(state => state.setKey);
    const [isEditing, setIsEditing] = useState<string | null>(null);
    const [validationErrors, setValidationErrors] = useState<Record<string, string>>({});

    const apiKeyList = [
        {
            name: 'OpenAI',
            key: 'OPENAI_API_KEY' as keyof ApiKeys,
            value: apiKeys.OPENAI_API_KEY,
            url: 'https://platform.openai.com/api-keys',
            description: 'Access advanced models',
            placeholder: 'sk-...',
        },
        {
            name: 'Anthropic',
            key: 'ANTHROPIC_API_KEY' as keyof ApiKeys,
            value: apiKeys.ANTHROPIC_API_KEY,
            url: 'https://console.anthropic.com/settings/keys',
            description: 'Access advanced models',
            placeholder: 'sk-ant-...',
        },
        {
            name: 'Google Gemini',
            key: 'GEMINI_API_KEY' as keyof ApiKeys,
            value: apiKeys.GEMINI_API_KEY,
            url: 'https://ai.google.dev/api',
            description: 'Access advanced models',
            placeholder: 'AIza...',
        },
        {
            name: 'OpenRouter',
            key: 'OPENROUTER_API_KEY' as keyof ApiKeys,
            value: apiKeys.OPENROUTER_API_KEY,
            url: 'https://openrouter.ai/settings/keys',
            description: 'Access advanced models',
            placeholder: 'sk-or-...',
        },
        {
            name: 'Together AI',
            key: 'TOGETHER_API_KEY' as keyof ApiKeys,
            value: apiKeys.TOGETHER_API_KEY,
            url: 'https://api.together.xyz/settings/api-keys',
            description: 'Access advanced models',
            placeholder: 'tok-...',
        },
        {
            name: 'Fireworks AI',
            key: 'FIREWORKS_API_KEY' as keyof ApiKeys,
            value: apiKeys.FIREWORKS_API_KEY,
            url: 'https://app.fireworks.ai/settings/users/api-keys',
            description: 'Fast inference for open-source and proprietary models',
            placeholder: 'fw-...',
        },
    ];

    const validateApiKey = (apiKey: string, provider: string): string | null => {
        if (!apiKey.trim()) {
            return 'API key is required';
        }

        // Basic format validation
        const validations: Record<string, RegExp> = {
            OpenAI: /^sk-[a-zA-Z0-9]{32,}$/,
            Anthropic: /^sk-ant-[a-zA-Z0-9\-_]{32,}$/,
            'Google Gemini': /^AIza[a-zA-Z0-9\-_]{35}$/,
            OpenRouter: /^sk-or-[a-zA-Z0-9\-_]{32,}$/,
            'Together AI': /^tok-[a-zA-Z0-9]{32,}$/,
            'Fireworks AI': /^fw-[a-zA-Z0-9]{32,}$/,
        };

        const pattern = validations[provider];
        if (pattern && !pattern.test(apiKey)) {
            return `Invalid ${provider} API key format`;
        }

        return null;
    };

    const handleSave = (keyName: keyof ApiKeys, value: string, provider: string) => {
        const error = validateApiKey(value, provider);
        if (error) {
            setValidationErrors(prev => ({ ...prev, [keyName]: error }));
            return;
        }

        setValidationErrors(prev => ({ ...prev, [keyName]: '' }));
        setApiKey(keyName, value);
        setIsEditing(null);
    };

    const handleEdit = (keyName: string) => {
        setIsEditing(keyName);
        setValidationErrors(prev => ({ ...prev, [keyName]: '' }));
    };

    const getMaskedKey = (key: string) => {
        if (!key) return '';
        return '•'.repeat(16) + key.slice(-4);
    };

    return (
        <div className="flex flex-col gap-8">
            {/* Header Section */}
            <div className="flex flex-col gap-3">
                <h2 className="flex items-center gap-2 text-base font-semibold">
                    <Key size={20} className="text-blue-500" />
                    API Key Management
                    <BYOKIcon />
                </h2>
                <div className="rounded-lg bg-blue-50 p-4 dark:bg-blue-950/20">
                    <div className="flex items-start gap-3">
                        <div className="mt-0.5 rounded-full bg-blue-100 p-1 dark:bg-blue-900/40">
                            <Key size={14} className="text-blue-600 dark:text-blue-400" />
                        </div>
                        <div className="flex-1 space-y-2">
                            <p className="text-sm font-medium text-blue-900 dark:text-blue-100">
                                Secure Local Storage
                            </p>
                            <p className="text-xs text-blue-700 dark:text-blue-300">
                                Your API keys are stored locally in your browser and never sent to
                                our servers. They are only used to make direct requests to the
                                respective AI providers.
                            </p>
                        </div>
                    </div>
                </div>
            </div>

            {/* API Keys List */}
            <div className="flex flex-col gap-6">
                {apiKeyList.map(apiKey => (
                    <div key={apiKey.key} className="border-border space-y-3 rounded-lg border p-4">
                        <div className="flex items-start justify-between">
                            <div className="flex-1">
                                <div className="mb-1 flex items-center gap-2">
                                    <h3 className="text-sm font-semibold">{apiKey.name}</h3>
                                    {apiKey.value && (
                                        <Badge variant="secondary" className="text-xs">
                                            Configured
                                        </Badge>
                                    )}
                                </div>
                                <p className="text-muted-foreground mb-2 text-xs">
                                    {apiKey.description}
                                </p>
                                <a
                                    href={apiKey.url}
                                    target="_blank"
                                    rel="noopener noreferrer"
                                    className="inline-flex items-center gap-1 text-xs text-blue-500 underline-offset-2 hover:text-blue-600 hover:underline"
                                >
                                    Get API key →
                                </a>
                            </div>
                        </div>

                        <div className="space-y-2">
                            {isEditing === apiKey.key ? (
                                <div className="space-y-2">
                                    <Input
                                        value={apiKey.value || ''}
                                        placeholder={apiKey.placeholder}
                                        onChange={e => setApiKey(apiKey.key, e.target.value)}
                                        className={
                                            validationErrors[apiKey.key] ? 'border-red-500' : ''
                                        }
                                    />
                                    {validationErrors[apiKey.key] && (
                                        <Alert variant="destructive">
                                            <AlertCircle className="h-4 w-4" />
                                            <AlertDescription>
                                                {validationErrors[apiKey.key]}
                                            </AlertDescription>
                                        </Alert>
                                    )}
                                    <div className="flex gap-2">
                                        <Button
                                            variant="default"
                                            size="sm"
                                            onClick={() =>
                                                handleSave(
                                                    apiKey.key,
                                                    apiKey.value || '',
                                                    apiKey.name
                                                )
                                            }
                                        >
                                            Save
                                        </Button>
                                        <Button
                                            variant="outlined"
                                            size="sm"
                                            onClick={() => setIsEditing(null)}
                                        >
                                            Cancel
                                        </Button>
                                    </div>
                                </div>
                            ) : (
                                <div className="flex items-center gap-3">
                                    <div className="bg-muted/50 flex-1 rounded-md px-3 py-2 font-mono text-sm">
                                        {apiKey.value ? (
                                            <span className="text-muted-foreground">
                                                {getMaskedKey(apiKey.value)}
                                            </span>
                                        ) : (
                                            <span className="text-muted-foreground italic">
                                                No API key configured
                                            </span>
                                        )}
                                    </div>
                                    <Button
                                        variant="outlined"
                                        size="sm"
                                        onClick={() => handleEdit(apiKey.key)}
                                    >
                                        {apiKey.value ? 'Update' : 'Add Key'}
                                    </Button>
                                    {apiKey.value && (
                                        <Button
                                            variant="outlined"
                                            size="sm"
                                            onClick={() => {
                                                setApiKey(apiKey.key, '');
                                            }}
                                            className="text-red-600 hover:text-red-700"
                                        >
                                            <Trash size={14} />
                                        </Button>
                                    )}
                                </div>
                            )}
                        </div>
                    </div>
                ))}
            </div>

            {/* Help Section */}
            <div className="bg-muted/30 rounded-lg p-4">
                <h4 className="mb-2 text-sm font-medium">Need Help?</h4>
                <div className="text-muted-foreground space-y-1 text-xs">
                    <p>• Each API key is stored securely in your browser's local storage</p>
                    <p>• You only need to configure keys for the AI providers you want to use</p>
                    <p>
                        • API keys are never shared with VTChat servers - they go directly to the AI
                        providers
                    </p>
                    <p>• You can update or remove keys at any time</p>
                </div>
            </div>
        </div>
    );
};

const MAX_CHAR_LIMIT = 6000;

interface PersonalizationSettingsProps {
    onClose?: () => void;
}

export const PersonalizationSettings = ({ onClose }: PersonalizationSettingsProps) => {
    const customInstructions = useChatStore(state => state.customInstructions);
    const setCustomInstructions = useChatStore(state => state.setCustomInstructions);
    const showExamplePrompts = useAppStore(state => state.showExamplePrompts);
    const setShowExamplePrompts = useAppStore(state => state.setShowExamplePrompts);

    const { editor } = useChatEditor({
        charLimit: MAX_CHAR_LIMIT,
        defaultContent: customInstructions,
        placeholder:
            'E.g., "Always respond concisely", "Assume I\'m a beginner", or "Use bullet points for lists"',
        enableEnter: true,
        onUpdate(props) {
            setCustomInstructions(props.editor.getText());
        },
    });

    return (
        <div className="flex flex-col gap-8 pb-3">
            {/* Theme Preferences Section */}
            <div className="flex flex-col gap-4">
                <div className="flex flex-col gap-2">
                    <h3 className="text-base font-semibold">Visual Theme</h3>
                    <p className="text-muted-foreground text-sm">
                        Choose how you want VTChat to look. Your preference will be saved and
                        applied across all your devices.
                    </p>
                </div>
                <div className="bg-muted/30 flex items-center justify-between rounded-lg p-3">
                    <div className="flex flex-col gap-1">
                        <span className="text-sm font-medium">Appearance</span>
                        <span className="text-muted-foreground text-xs">
                            Light, dark, or match your system setting
                        </span>
                    </div>
                    <ModeToggle onClose={onClose} />
                </div>
            </div>

            {/* Interface Preferences Section */}
            <div className="flex flex-col gap-4">
                <div className="flex flex-col gap-2">
                    <h3 className="text-base font-semibold">Interface Preferences</h3>
                    <p className="text-muted-foreground text-sm">
                        Customize your chat interface to match your workflow and preferences.
                    </p>
                </div>
                <div className="bg-muted/30 flex items-center justify-between rounded-lg p-3">
                    <div className="flex flex-col gap-1">
                        <span className="text-sm font-medium">Example Prompts</span>
                        <p className="text-muted-foreground text-xs">
                            Show suggested prompts on the home screen to help you get started
                        </p>
                    </div>
                    <Button
                        variant={showExamplePrompts ? 'default' : 'outlined'}
                        size="sm"
                        onClick={() => setShowExamplePrompts(!showExamplePrompts)}
                        className="min-w-[60px]"
                    >
                        {showExamplePrompts ? 'On' : 'Off'}
                    </Button>
                </div>
            </div>

            {/* Custom Instructions Section */}
            <div className="flex flex-col gap-4">
                <div className="flex flex-col gap-2">
                    <h3 className="text-base font-semibold">Custom Instructions</h3>
                    <p className="text-muted-foreground text-sm">
                        Add personalized instructions that will be applied to every conversation.
                        This helps the AI understand your preferences, communication style, and
                        specific needs without repeating them in each chat.
                    </p>
                    <div className="text-muted-foreground flex items-center gap-1 text-xs">
                        <span>
                            Character limit: {editor?.storage?.characterCount?.characters() || 0}/
                            {MAX_CHAR_LIMIT}
                        </span>
                    </div>
                </div>
                <div className="shadow-subtle-sm border-border rounded-lg border p-4">
                    <ChatEditor editor={editor} />
                </div>
                <div className="bg-muted/30 rounded-lg p-3">
                    <p className="text-muted-foreground text-xs">
                        💡 <strong>Tip:</strong> Be specific about your preferences. Examples: "I'm
                        a software developer working with React", "Always provide code examples when
                        explaining concepts", or "I prefer step-by-step explanations".
                    </p>
                </div>
            </div>
        </div>
    );
};<|MERGE_RESOLUTION|>--- conflicted
+++ resolved
@@ -3,9 +3,6 @@
 import { useSession } from '@repo/shared/lib/auth-client';
 import { Alert, AlertDescription, DialogFooter } from '@repo/ui';
 import { Button } from '@repo/ui/src/components/button';
-<<<<<<< HEAD
-import { AlertCircle, CreditCard, Key, Settings2, Trash } from 'lucide-react';
-=======
 import {
     IconAlertCircle,
     IconCreditCard,
@@ -14,7 +11,6 @@
     IconTrash,
     IconUser,
 } from '@tabler/icons-react';
->>>>>>> 6cf5c3cf
 import { useRouter } from 'next/navigation';
 
 import { Badge, Dialog, DialogContent, Input } from '@repo/ui';
@@ -42,7 +38,7 @@
     // If not signed in, show login prompt instead of settings
     if (!isSignedIn) {
         const KeyIcon = ({ size, className }: { size?: number; className?: string }) => (
-            <Key size={size} className={className} />
+            <IconKey size={size} className={className} />
         );
 
         return (
@@ -58,19 +54,19 @@
 
     const settingMenu = [
         {
-            icon: <Settings2 size={16} strokeWidth={2} className="text-muted-foreground" />,
+            icon: <IconSettings2 size={16} strokeWidth={2} className="text-muted-foreground" />,
             title: 'Customize',
             key: SETTING_TABS.PERSONALIZATION,
             component: <PersonalizationSettings onClose={() => setIsSettingsOpen(false)} />,
         },
         {
-            icon: <CreditCard size={16} strokeWidth={2} className="text-muted-foreground" />,
+            icon: <IconCreditCard size={16} strokeWidth={2} className="text-muted-foreground" />,
             title: 'Plan',
             key: SETTING_TABS.USAGE_CREDITS,
             component: <UsageCreditsSettings onClose={() => setIsSettingsOpen(false)} />,
         },
         {
-            icon: <Key size={16} strokeWidth={2} className="text-muted-foreground" />,
+            icon: <IconKey size={16} strokeWidth={2} className="text-muted-foreground" />,
             title: 'API Keys',
             key: SETTING_TABS.API_KEYS,
             component: <ApiKeySettings />,
@@ -159,7 +155,7 @@
                                         removeMcpConfig(key);
                                     }}
                                 >
-                                    <Trash
+                                    <IconTrash
                                         size={14}
                                         strokeWidth={2}
                                         className="text-muted-foreground"
@@ -272,7 +268,7 @@
 
                     {error && (
                         <Alert variant="destructive">
-                            <AlertCircle className="h-4 w-4" />
+                            <IconAlertCircle className="h-4 w-4" />
                             <AlertDescription>{error}</AlertDescription>
                         </Alert>
                     )}
@@ -436,14 +432,14 @@
             {/* Header Section */}
             <div className="flex flex-col gap-3">
                 <h2 className="flex items-center gap-2 text-base font-semibold">
-                    <Key size={20} className="text-blue-500" />
+                    <IconKey size={20} className="text-blue-500" />
                     API Key Management
                     <BYOKIcon />
                 </h2>
                 <div className="rounded-lg bg-blue-50 p-4 dark:bg-blue-950/20">
                     <div className="flex items-start gap-3">
                         <div className="mt-0.5 rounded-full bg-blue-100 p-1 dark:bg-blue-900/40">
-                            <Key size={14} className="text-blue-600 dark:text-blue-400" />
+                            <IconKey size={14} className="text-blue-600 dark:text-blue-400" />
                         </div>
                         <div className="flex-1 space-y-2">
                             <p className="text-sm font-medium text-blue-900 dark:text-blue-100">
@@ -500,7 +496,7 @@
                                     />
                                     {validationErrors[apiKey.key] && (
                                         <Alert variant="destructive">
-                                            <AlertCircle className="h-4 w-4" />
+                                            <IconAlertCircle className="h-4 w-4" />
                                             <AlertDescription>
                                                 {validationErrors[apiKey.key]}
                                             </AlertDescription>
@@ -558,7 +554,7 @@
                                             }}
                                             className="text-red-600 hover:text-red-700"
                                         >
-                                            <Trash size={14} />
+                                            <IconTrash size={14} />
                                         </Button>
                                     )}
                                 </div>

import Link from 'next/link';

// Complete set of footer links as specified
const links = [
    {
        title: 'Home',
        href: '/',
    },
    {
        title: 'Terms',
        href: '/terms',
    },
    {
        title: 'Privacy',
        href: '/privacy',
    },
    {
        title: 'VT+',
        href: '/pricing',
    },
    {
        title: 'Hello',
        href: '/hello',
    },
    {
        title: 'Help',
        href: '/help',
    },
    {
        title: 'Feedback',
        href: 'https://vtchat.userjot.com',
    },
    {
        title: 'About',
        href: '/about',
    },
    {
        title: 'FAQ',
        href: '/faq',
    },
    {
        title: 'AI Glossary',
        href: '/ai-glossary',
    },
    {
        title: 'AI Resources',
        href: '/ai-resources',
    },
    {
        title: 'X',
        href: 'https://x.com/vtdotai',
    },
];

export const Footer = () => {
    return (
        <footer className='relative z-0 py-2 pb-safe sm:py-3 md:py-4 mt-auto bg-transparent'>
            <div className='mx-auto max-w-5xl px-3 sm:px-4 md:px-6'>
                {/* Mobile-first responsive design with reduced spacing */}
                <div className='flex flex-wrap items-center justify-center gap-2 text-xs sm:gap-3 sm:text-sm md:gap-4 md:text-sm'>
                    {links.map((link, index) => {
                        const isExternal = link.href.startsWith('http') || link.href.startsWith('mailto') || link.href.startsWith('/hello');
                        const shouldOpenInNewTab = link.href.startsWith('http') || link.href.startsWith('mailto');
                        return isExternal ? (
                            <a
                                key={index}
                                href={link.href}
                                target={shouldOpenInNewTab ? '_blank' : undefined}
                                rel={link.href.startsWith('http') ? 'noopener noreferrer' : undefined}
                                className='text-muted-foreground hover:text-primary duration-150 transition-colors'
                            >
                                <span>{link.title}</span>
                            </a>
                        ) : (
                            <Link
                                key={index}
                                href={link.href}
                                className='text-muted-foreground hover:text-primary duration-150 transition-colors'
                            >
                                <span>{link.title}</span>
                            </Link>
                        );
                    })}
                </div>
                
                {/* Copyright with reduced spacing and mobile optimization */}
                <div className='text-muted-foreground mt-1 text-center text-xs sm:mt-2 sm:text-xs md:mt-3 md:text-sm'>
                    © {new Date().getFullYear()} VT, All rights reserved
                </div>
            </div>
<<<<<<< HEAD

            {/* Copyright with reduced spacing and mobile optimization */}
            <div className='text-muted-foreground mt-1 text-center text-xs sm:mt-2 sm:text-xs md:mt-3 md:text-sm px-3 sm:px-4 md:px-6'>
                © {new Date().getFullYear()} VT, All rights reserved
            </div>
=======
            
            {/* Mobile viewport spacing adjustment for chat input overlap prevention */}
            <div className='h-2 sm:h-3 md:h-4' />
>>>>>>> d6642830
        </footer>
    );
};<|MERGE_RESOLUTION|>--- conflicted
+++ resolved
@@ -88,17 +88,9 @@
                     © {new Date().getFullYear()} VT, All rights reserved
                 </div>
             </div>
-<<<<<<< HEAD
-
-            {/* Copyright with reduced spacing and mobile optimization */}
-            <div className='text-muted-foreground mt-1 text-center text-xs sm:mt-2 sm:text-xs md:mt-3 md:text-sm px-3 sm:px-4 md:px-6'>
-                © {new Date().getFullYear()} VT, All rights reserved
-            </div>
-=======
             
             {/* Mobile viewport spacing adjustment for chat input overlap prevention */}
             <div className='h-2 sm:h-3 md:h-4' />
->>>>>>> d6642830
         </footer>
     );
 };